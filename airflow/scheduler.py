#
# Reimplementation of airflow scheduling
#
# This is a work in progress reimplementation of the scheduler
#

import time
import pendulum
from datetime import datetime, timedelta
from collections import defaultdict

from airflow import models
from airflow.utils.log.logging_mixin import LoggingMixin
from airflow.utils.state import State
from airflow.utils.helpers import chunks
from airflow.utils import timezone
from airflow.settings import Stats
from airflow import executors, settings, configuration
from airflow.jobs import LocalTaskJob

from sqlalchemy.orm import aliased, make_transient
from sqlalchemy.sql.expression import func
from sqlalchemy import and_, or_, tuple_



class Scheduler(LoggingMixin):

    # Currently added to prevent logspam. Will affect throughput for loadtests though.
    MIN_LOOP_DURATION = 10

    def __init__(self, executor=executors.GetDefaultExecutor()):

        super(Scheduler, self).__init__()

        self.dagbag = None
        self.dags = {}
        self.dag_paused_status = {}
        self.executor = executor
        self._shutdown = False

    def run(self):

        session = settings.Session()

        # Scheduler has restarted, clear all tasks which are in state RUNNING as those tasks will
        # will not have completed. There's a few edge cases around here, and it's more complicated
        # when using CeleryExecutor, as those tasks may be currently in progress. For now we're 
        # assuming that tasks are idempotent and well written so that this wouldn't be a problem.
        self.reset_scheduler(session)

        session.commit()
        session.expire_all()

        # Start the executor. This will actually run the code for the task instances, either locally
        # or by queueing them through celery
        self.executor.start()

        while not self._shutdown:

            st = time.time()

            session = settings.Session()

            # Reload the dag files from disk if they are modified
            self.reload_dags(session)

            # The reload dags method currently invalidates the session, get a new one
            session.commit()
            session = settings.Session()

            # Check database for anomalies (temporary fix during new scheduler migration)
            self.check_anomalies(session)
        
            # Check responses from the executor
            self.process_executor_replies(session)

            # Retry tasks which have failed
            # self.retry_failed_tasks(session)

            # If any task is in state running but has exceeded timeout, set state to failed
            self.handle_timed_out_tasks(session)

            # Run dependency checks. At present this returns back a list of tasks_to_run. As a 
            # side effect updates task state to SKIPPED / UPSTREAM_FAILED
            tasks_to_run = self.run_dependency_checks(session)

            # Enqueue tasks to workers, respecting concurrency limits and task dependencies
            active_task_keys = self.queue_tasks_to_workers(session, tasks_to_run)

            # Check to see if we need to create new DagRuns and TaskInstances for Dags which run
            # on a schedule. We do this after the dependency checks so we know how many tasks
            # are ready to run. We only create new dagruns if the dag concurrency is not reached
            self.build_dagruns_and_tasks(session, active_task_keys)
            
            # Check SLAs and alert if any tasks haven't been completed on time
            self.perform_sla_check(session)

            # Now run the executor. Some executors will update state in the DB
            self.log.info("Heartbeating executor")
            self.executor.heartbeat()

            # Finally, check the state of any DagRun objects which are 'RUNNING'
            self.update_active_dagrun_states(session)

            # Flush all state to the database. This will clear any cached database objects, so the 
            # next iteration reloads from the database.
            session.commit()

            et = time.time()
            self.log.info("Scheduler loop complete in %.02f seconds" % (et - st))

            if et - st < self.MIN_LOOP_DURATION:
                sleep_time = self.MIN_LOOP_DURATION - (et - st)
                self.log.info("Sleeping for %.02f seconds" % sleep_time)
                time.sleep(sleep_time)

        self.log.info("Shutting down executor")
        # Wait for executor to exit and shutdown cleanly
        self.executor.end()

        # Process final replies as tasks may still have been running as we shut down
        self.process_executor_replies(session)

    def check_anomalies(self, session):
        """ Temporary fixes for a few conditions which may happen on migration
            to new scheduler. This section should be removed and changed into some 
            form of database migration, or larger scale fixes of the codebase
        """
        # Check for TaskInstances which do not have associated DagRuns
        tis = (session.query(models.TaskInstance)
                .outerjoin(models.DagRun, and_(
                    models.TaskInstance.dag_id == models.DagRun.dag_id,
                    models.TaskInstance.execution_date == models.DagRun.execution_date,
                ))
                .filter(models.DagRun.execution_date == None)
              )
        
        for ti in tis:  
            self.log.warning("Task Instance {} {} {} has no DagRun, removing".format(ti.dag_id, ti.task_id, ti.execution_date))
            session.delete(ti)
        session.commit()

    def process_executor_replies(self, session):
        responses = self.executor.get_event_buffer(self.dags.keys())

        dag_runs_to_check = set()
        for task_key, state in responses.items():
            (dag_id, task_id, execution_date) = task_key 
            self.log.info(
                "Executor reports %s %s %s as %s",
                dag_id, task_id, execution_date, state
            )

            dag_runs_to_check.add((dag_id, execution_date))

        # Now for all affected dags, we should recheck their status and set the state accordingly
        # TODO: implement this


    def reload_dags(self, session):
        self.dagbag = models.DagBag()
        self.dags = {}
        
        # We are forced to do this for now, to avoid having to change the dagbag code
        # calling get_dag resets the sqlalchemy session
        for dag_id in self.dagbag.dags:
            dag = self.dagbag.get_dag(dag_id)
            self.dags[dag_id] = dag

            # Update the database. 
            dag.sync_to_db()

            # This is maddening. The Dag object in the codebase actually does a db query when you read the 
            # property is_paused. Additionally, it resets the sqlalchemy session. For now as a workaround
            # we store this value for all dags on reload
            self.dag_paused_status[dag_id] = dag.is_paused

        dagbag_dag_task_values = set([])
        for dag_id, dag in self.dags.items():
            for task_id in dag.task_ids: 
                dagbag_dag_task_values.add((dag_id, task_id)) 

        # Check for any TaskInstances which have a dag_run, task_id which is not in the dag list
        # We will set the state of these to REMOVED for now
        session = settings.Session()

        dag_task_values = (session.query(models.TaskInstance.dag_id, models.TaskInstance.task_id)
            .filter(or_(
                models.TaskInstance.state != State.REMOVED,
                models.TaskInstance.state == None
            ))).distinct()

        for (dag_id, task_id) in dag_task_values:
            if (dag_id, task_id) not in dagbag_dag_task_values:

                tis = (session.query(models.TaskInstance)
                    .filter(
                        and_(
                            models.TaskInstance.dag_id == dag_id,
                            models.TaskInstance.task_id == task_id,
                            or_(    
                                models.TaskInstance.state != State.REMOVED,
                                models.TaskInstance.state == None
                            )
                        )))

                self.log.warn("Task %(dag_id)s %(task_id)s no longer exists in Dag files on disk. Settings %(count)i task instances to state REMOVED" % {
                    'dag_id': dag_id,
                    'task_id': task_id,
                    'count': tis.count(),
                })
            
                tis.update({'state': State.REMOVED})

        # Check for any TaskInstance which was set to REMOVED and check it hasn't been reinstated
        dag_task_values = (session.query(models.TaskInstance.dag_id, models.TaskInstance.task_id)
            .filter(models.TaskInstance.state == State.REMOVED)
        ).distinct()

        for (dag_id, task_id) in dag_task_values:
            if (dag_id, task_id) in dagbag_dag_task_values:

                tis = (session.query(models.TaskInstance)
                    .filter(
                        and_(
                            models.TaskInstance.dag_id == dag_id,
                            models.TaskInstance.task_id == task_id,
                            models.TaskInstance.state == State.REMOVED
                        )))

                self.log.warn("Task %(dag_id)s %(task_id)s has been restored on disk. Re-activating %(count)i task instances which were in the REMOVED state" % {
                    'dag_id': dag_id,
                    'task_id': task_id,
                    'count': tis.count(),
                })
            
                tis.update({'state': State.NONE})
            
    def dag_is_paused(self, dag_id):
        return self.dag_paused_status[dag_id]

    def reset_scheduler(self, session):
        """ Reset the database state when the scheduler is restarted
        
            Tasks which are in the queued state need to basck to None as the executor queue will now have
            been reset. Those tasks will get their dependencies checked again, and re-raised as expected
        """

        LOCAL_EXECUTORS = (
            executors.LocalExecutor, 
            executors.SequentialExecutor,
#            executors.Executors.DummyExecutor, 
        )

        tis = (session.query(models.TaskInstance)
                .filter(or_(
                    models.TaskInstance.state == State.SCHEDULED,
                    models.TaskInstance.state == State.QUEUED,
                )))

        self.log.info("Resetting state for {} queued task instances due to scheduler restart".format(tis.count()))

        tis.update({'state': State.NONE})

        tis = (session.query(models.TaskInstance)
            .filter(models.TaskInstance.state==State.RUNNING)
        )
    
        if isinstance(self.executor, LOCAL_EXECUTORS):
            self.log.info("Resetting state for {} running task instances due to scheduler restart".format(tis.count()))
            tis.update({'state': State.NONE})
        else:
            if tis.count() > 1:
                self.log.warn("Tasks are currently in the RUNNING state and you are running a distributed executor. You need to wait for these tasks to time out")
                time.sleep(2)
            else:
                self.log.info("No tasks in the RUNNING state on scheduler restart")

    def update_active_dagrun_states(self, session):

        # DagRun state is a derived state from whether all tasks are active or not
        #   All task instances are in state SUCCESS -> DagRun is in state SUCCESS
        #   All task instances are in state FAILURE -> DagRun is in state FAILURE
        #   DagRun is in state RUNNING
        #
        # Example of fixing this using SQL
        # TODO: Still thinking about this        

        QUERY = """
            UPDATE dag_run 
                SET state = expected_state 
                FROM (
                  SELECT dag_id, execution_date, dr_state,
                      CASE
                          WHEN success_count = total_count THEN 'success'
                          WHEN failed_count = total_count THEN 'failure'
                          ELSE 'running'
                      END AS expected_state
                  FROM (
                    SELECT

                      dag_id, execution_date, dr_state,
                      SUM(CASE WHEN ti_state = 'success' OR ti_state = 'skipped' THEN 1 ELSE 0 END) AS success_count,
                      SUM(CASE WHEN ti_state = 'failed' OR ti_state = 'upstream_failed' THEN 1 ELSE 0 END) AS failed_count,
                      COUNT(dr_state) AS total_count

                      FROM (
                        SELECT
                          dag_run.dag_id, dag_run.execution_date,
                          dag_run.state AS dr_state,
                          task_instance.state AS ti_state
                        FROM dag_run
                          LEFT JOIN task_instance
                            ON task_instance.execution_date = dag_run.execution_date
                              AND task_instance.dag_id = dag_run.dag_id
                      ) AS dag_run_task_states
                      GROUP BY dag_id, execution_date, dr_state

                  ) AS dag_run_state_counts

                ) AS dag_run_derived_states

               WHERE dag_run.dag_id = dag_run_derived_states.dag_id 
                    AND dag_run.execution_date = dag_run_derived_states.execution_date
                    AND dr_state != expected_state
        """

        session.execute(QUERY)
        

    def handle_timed_out_tasks(self, session):

        self.log.info("Finding 'running' jobs without a recent heartbeat")
        secs = configuration.conf.getint('scheduler', 'scheduler_zombie_task_threshold')

        now = timezone.utcnow()
        limit_dttm = now - timedelta(seconds=secs)
        self.log.info("Failing jobs without heartbeat after %s", limit_dttm)

        # Handle RUNNING tasks without heartbeat

        tis = (
            session.query(models.TaskInstance, LocalTaskJob)
            .outerjoin(LocalTaskJob, models.TaskInstance.job_id == LocalTaskJob.id)
            .filter(
                models.TaskInstance.state == State.RUNNING
            )
            .filter(
                or_(
                    LocalTaskJob.state == None,
                    LocalTaskJob.state != State.RUNNING,
                    LocalTaskJob.latest_heartbeat < limit_dttm,
                )
            )
        )

        for ti, ltj in tis:

            if ltj is None:
                self.log.info("TaskInstance {} {} {} is in state {} but has no matching Job in the database, resetting".format(ti.dag_id, ti.task_id, ti.execution_date, ti.state))
            elif ltj.state != State.RUNNING:
                self.log.info("TaskInstance {} {} {} is in state {} but Job is in state {}, resetting".format(ti.dag_id, ti.task_id, ti.execution_date, ti.state, ltj.state))
            elif ltj.latest_heartbeat < limit_dttm:
                delta = pendulum.instance(now) - pendulum.instance(ltj.latest_heartbeat)
                self.log.info("TaskInstance {} {} {} is in state {} but the Job's last heartbeat is {} ago".format(ti.dag_id, ti.task_id, ti.execution_date, ti.state, delta))
            else:
                raise LogicError("This condition should not be reached")

            dag = self.dags[ti.dag_id]
            task = dag.get_task(ti.task_id)

            error = "{} killed as zombie".format(str(ti))

            self.log.info('Marked zombie job %s as failed', ti)
            Stats.incr('zombies_killed')

            ti.task = task

            new_state = self.handle_failed_task(session, ti, error)

            ti.state = new_state

        # Handle QUEUED tasks which the executor does not know about
        
        tis = (
            session.query(models.TaskInstance)
            .filter(models.TaskInstance.state == State.QUEUED)
        )
        
        for ti in tis:
            if ti.key not in self.executor.queued_tasks and ti.key not in self.executor.running:
                self.log.info("TaskInstance {} {} {} disappeared after it was sent to the executor, resetting state".format(ti.dag_id, ti.task_id, ti.execution_date))
                ti.state = State.NONE

        # Commit to DB now as emails have been sent
        session.commit()


    def handle_failed_task(self, session, ti, error):
        """ We call this on task when either:
              The executor replies the task has failed
              We decide the task is a zombie as there has been no heartbeat

            Returns
              (new_state, email)
        """

        ti.end_date = timezone.utcnow()
        ti.set_duration()

        Stats.incr('operator_failures_{}'.format(ti.task.__class__.__name__), 1, 1)
        Stats.incr('ti_failures')

        session.add(models.Log(State.FAILED, ti))
        session.add(models.TaskFail(ti.task, ti.execution_date, ti.start_date, ti.end_date))

        if ti.task.retries and ti.try_number <= ti.max_tries:
            new_state = State.UP_FOR_RETRY
            self.log.info('Marking task as UP_FOR_RETRY')
            if ti.task.email_on_retry and ti.task.email:
                try:
                    ti.email_alert(error, is_retry=True)
                except Exception as e2:
                    self.log.error('Failed to send email to: %s', ti.task.email)
                    self.log.exception(e2)

        else:
            new_state = State.FAILED
            if ti.task.retries:
                self.log.info('All retries failed; marking task as FAILED')
            else:
                self.log.info('Marking task as FAILED.')
            if ti.task.email_on_failure and ti.task.email:
                try:
                    ti.email_alert(error, is_retry=True)
                except Exception as e2:
                    self.log.error('Failed to send email to: %s', ti.task.email)
                    self.log.exception(e2)

        self.log.error(str(error))

        return new_state


    def perform_sla_check(self, session):
        # TODO: Implement this
        pass
        

    def get_active_task_key_states(self, session):
        """ Returns a set of (dag_id, task_id, execution_date, state) for all active tasks """

        res = (session.query(models.TaskInstance.dag_id, models.TaskInstance.task_id, models.TaskInstance.execution_date, models.TaskInstance.state)
            .filter(models.TaskInstance.state.in_((State.RUNNING, State.QUEUED)))
        )
    
        return set([
            (ti.dag_id, ti.task_id, ti.execution_date, ti.state) for ti in res
        ])


    def queue_tasks_to_workers(self, session, tasks_to_run):

        # Count the number of active tasks in the database
        #
        # The true value may decrease in the background as we go through this method
        #   executor will set some tasks from running to success / failed
        #   current implementation of ShortCircuitOperator 
        #
        # If it decreases all that happesn is we queue less task this loop than we'd like, which is fine
        #
        # It may also increase with the current implementation of SubDagOperator and TriggerDagRunOperator
        # but lets ignore this for now. Those tasks will likely end up failing and getting rescheduled.
        # This is probably what happened in the old scheduler as well anyway, although the race condition
        # may have been tighter

        # Get a count of active tasks
        # We want the following structures
        #   active_dag_runs = {dag_id: set(exection_dates)}
        #   active_task_instances = {(dag_id, task_id): set(execution_dates)}
        st = time.time()
        active_task_key_states = self.get_active_task_key_states(session)

        self.log.info("Currently %i active TaskInstances according to database" % len(active_task_key_states))

        active_dag_runs = defaultdict(set)
        active_dag_tasks = defaultdict(set)
        active_task_instances = defaultdict(set)
        for dag_id, task_id, execution_date, state in active_task_key_states:
            active_dag_runs[dag_id].add((execution_date))
            active_dag_tasks[dag_id].add((task_id, execution_date))
            active_task_instances[(dag_id, task_id)].add((execution_date))
            self.log.info("  TaskInstance {} {} {} is in state {}".format(dag_id, task_id, execution_date, state))

        et = time.time()
        self.log.info("Loaded active task counts in %.02f seconds" % (et - st))

        execution_queue = []

        for ti in tasks_to_run:

            dag = self.dags[ti.dag_id]
            task = dag.get_task(ti.task_id)

            # Don't queue tasks for paused tasks
            if self.dag_is_paused(ti.dag_id):
                continue

            # Ensure that we respect the max concurrency for the Dag
            # Max DagRuns per Dag
            if len(active_dag_runs[ti.dag_id]) >= dag.max_active_runs:
                continue
            # Max TaskInstances per Dag
            if len(active_dag_tasks[ti.dag_id]) >= dag.concurrency:
                continue

            # Ensure that we respect the max concurrency for the Task
            if task.task_concurrency:
                if len(active_task_instances[(ti.dag_id, ti.task_id)]) >= task.task_concurrency:
                    continue

<<<<<<< HEAD
            # Check that the executor does not think it's processing the task
            # This is possible if a worker sets task state to UP_FOR_RETRY and we haven't
            # processed the executor replies yet. We'll probably get this task on the next pass
            if ti.key in self.executor.queued_tasks or ti.key in self.executor.running:
=======
            # Check that the executor does not think it is running the task
            # There is a design issue where the database state and celery replies are not
            # in sync. We skip any task instances which may be affected by this, and they
            # should get picked up on a subsequent scheduler pass
            if ti.key in self.executor.queued_tasks or ti.key in self.executor.running:            
>>>>>>> 742b3f03
                continue

            command = " ".join(
                models.TaskInstance.generate_command(
                    ti.dag_id,
                    ti.task_id,
                    ti.execution_date,
                    local = True,
                    mark_success = False,
                    ignore_all_deps = False,
                    ignore_depends_on_past = False,
                    ignore_task_deps = False,
                    ignore_ti_state = False,
                    pool = ti.pool,
                    file_path = dag.full_filepath,
                    pickle_id = dag.pickle_id
                )
            )

            priority = ti.priority_weight
            queue = ti.queue

            self.log.info(
                "Sending {} {} {} to executor with priority {} and queue {}, current state is {}".format(ti.dag_id, ti.task_id, ti.execution_date, priority, queue, ti.state)
            )

            ti.state = State.QUEUED
            ti.queued_dttm = timezone.utcnow()
        
            # Maintain our counts 
            active_task_key_states.add((ti.dag_id, ti.task_id, ti.execution_date, ti.state))
            active_dag_tasks[ti.dag_id].add((ti.task_id, ti.execution_date))
            active_dag_runs[ti.dag_id].add(ti.execution_date)
            active_task_instances[ti.task_id].add(ti.execution_date)

            # Record that we well send this to the executor
            execution_queue.append((ti, command, priority, queue))

        # Commit before sending to the executor. We need to do this at present as the worker processes will check and modify
        # task state. If we don't commit before sending to the queue there is a potential race condition.

        session.commit()

        for (ti, command, priority, queue) in execution_queue:

            # The executor will attempt to reload the task later, detach it from the session to prevent an exception
            # TODO: Remove this if we refactor the executor, this check should be unnecessary

            # save attributes so sqlalchemy doesnt expire them
            copy_dag_id = ti.dag_id
            copy_task_id = ti.task_id
            copy_execution_date = ti.execution_date
            make_transient(ti)
            ti.dag_id = copy_dag_id
            ti.task_id = copy_task_id
            ti.execution_date = copy_execution_date

            self.executor.queue_command(
                ti,
                command,
                priority = priority,
                queue = queue
            )

        task_states = [state for (_,_,_,state) in active_task_key_states]

        self.log.info("Executor now has %i queued / %i running TaskInstances" % (
            sum([state == State.QUEUED for state in task_states]),
            sum([state == State.RUNNING for state in task_states])
        ))

        # Return our active task list. We will use them in the next processing stage and this saves pulling them
        # from the database again

        return [ (dag_id, task_id, execution_date) 
            for (dag_id, task_id, execution_date, state) in active_task_key_states
        ]
        

    def run_dependency_checks(self, session):

        st_tot = time.time()

        # Find the task instances we want to run depdency checks for. 
        # We retain this a subquery as we will pass it to the inner methods which pull in the 
        # additional data for each task instance, on order to carry out dependencies

        ti_query = (session.query(models.TaskInstance)
                     .filter(or_(
                          models.TaskInstance.state == State.NONE,
                          models.TaskInstance.state == State.UP_FOR_RETRY
                   )))

        task_instances = list(ti_query)
        task_subquery = ti_query.subquery()

        self.log.info("Analysing dependencies for %i task instances" % len(task_instances))

        # Find the state of all previous task instances
        # This gets a maping in the form
        #   (dag_id, task_id, execution_date): previous_task_instance_state

        # TODO: This could be filtered by task instances where the task has depends_on_past = True
        # which would reduce the amount of data loaded from the database

        previous_task_state_map = self._get_previous_task_states(session, task_subquery)
 
        # Find the state of all other task instances in the same dag, for each task 
        # This returns (dag_id, execution_date) -> {task_id: state, task_id: state, ...} 
        #   for all tasks in the dag runs in the task instance list

        # TODO: This could be filtered by task instances where there are dependencies on other tasks

        dr_ti_state_map = self._get_related_ti_states(session, task_subquery)
        
        # Now process each task instance in turn
        
        tasks_to_queue = []
        for ti in task_instances:

            dag = self.dags[ti.dag_id]
            task = dag.get_task(ti.task_id)

            if self.dag_is_paused(ti.dag_id):
                # Don't do dependency checks on paused dags
                continue

            # Get the previous task instance state and related task instance states for this task
            try:
                prev_task_date, prev_task_state = previous_task_state_map[(ti.dag_id, ti.task_id, ti.execution_date)]
                dag_task_states = dr_ti_state_map[(ti.dag_id, ti.execution_date)]
            except Exception as e:
                # We may get an exception here, in two known scenarios:
                #  - The scheduler was restart whilst a TaskInstance was in the executor queue (certain executors only)
                #  - Someone deleted a TaskInstance or DagRun from the UI
                # This may result in the task instance list changing midway through this method
                # We can skip processing this TaskInstance this run, it should work on the next pass
                self.log.error("Error querying the state for {} {} {} - state was modified externally".format(ti.dag_id, ti.task_id, ti.execution_date))
                continue
                
            # Nasty hack here. Because one of the possible states for a task instance is None, we cannot use None to 
            # represent there being no previous task instance
            if prev_task_date is None:
                prev_task_state = 'no_previous_task'

            (deps_passed, new_state) = self.task_instance_dependency_check(ti, task, prev_task_state, dag_task_states)

            if not deps_passed:
                if new_state is not None:
                    ti.state = new_state
            else:
                tasks_to_queue.append(ti)

        et_tot = time.time()
        self.log.info("Dependency checks complete in %.02f seconds, have %i tasks ready to execute" % (et_tot - st_tot, len(tasks_to_queue)))

        return tasks_to_queue
    

    def task_instance_dependency_check(self, ti, task, prev_task_state, dag_task_states):
        """ Run a depdendency check for a single task instance

            ti - The TaskInstance being considered
            task - The task obtained from DAG.get_task, required for us to introspect the dag structure
            prev_task_state - An instance of airflow.utils.State, current state of the same task in the previous DagRun 
                              If no previous DagRun exists, this is set to 'no_previous_task'
            dag_task_states - A mapping of {task_id: State} for all TaskInstances in the same DagRun
        
            Returns - (passed, new_state)
              passed - boolean, true if task is ready to execute
              new_state - if passed is False, the state the task should now be set to
        """

        self.log.debug("Dependency check for {} {} {}".format(ti.dag_id, ti.task_id, ti.execution_date))
        self.log.debug("Previous task instance state: %s" % (prev_task_state))
        self.log.debug("States of other tasks in the same DagRun: %s" % str(dag_task_states))

        # Note that it's possible a parent doesn't exist, if a dagrun was modified once the dag was running
        # In this case, we ignore those task states. The semantics of ALL_SUCCESS, etc still make sense with
        # missing task instances
    
        parent_task_states = set([
            dag_task_states[parent] for parent in task.upstream_task_ids
            if parent in dag_task_states
        ])

        # Check if depends_on_past is set, and if the previous task has run yet
        # If there is no previous task instance, then queue this task. This situation should only be reached
        # for the very first task instance in a dag

        if task.depends_on_past:

            if prev_task_state == 'no_previous_task':
                self.log.debug("Task has depends_on_past set, but there is no previous DagRun. Allowing task to proceed")

            elif prev_task_state in set([State.SUCCESS, State.SKIPPED]):
                self.log.debug("Task has depends_on_past set, and previous task is in state '%s'. Allowing task to proceed" % prev_task_state)
            
            elif prev_task_state == State.FAILED:
                self.log.debug("Setting task %i to state 'upstream_failed' as depends_on_past set true and previous task failed")
                return (False, State.FAILED)

            else:
                self.log.debug("Leaving task %i in state 'none' as depends_on_past set true and previous task hasn't executed")
                return (False, None)


        # Now check dependencies for the tasks in the same DagRun
        # There are some very odd semanatics here, and it's probably not exactly correct. For example,
        # when there is a SKIPPED parent task, but the trigger rule is all_success, does that qualify?
        # Currently trying to match the old semantics for compatability.

        # The definitions in airflow.utils.states.finished does not appear to be correct, so we will
        # redefine here, rather than changing that file - it will make merging easier for now

        FINAL_STATES = set([State.FAILED, State.SUCCESS, State.SKIPPED, State.UPSTREAM_FAILED])

        if task.trigger_rule == models.TriggerRule.ALL_SUCCESS:
            non_success_states = parent_task_states - set([State.SUCCESS])
            if non_success_states:
                final_non_success_states = parent_task_states & (FINAL_STATES - set([State.SUCCESS]))
                if len(final_non_success_states) > 0:
                    self.log.debug("Setting task %s to state 'upstream_failed' as the trigger rule is 'all_success' and there are upstream tasks in a failed state" % ti)
                    return (False, State.UPSTREAM_FAILED)
                else:
                    state_str = ','.join(sorted("'%s'" % s for s in non_success_states))
                    self.log.debug("Leaving task %s unqueued as the trigger rule is 'all_success' but there are tasks in states %s" % (ti, state_str))
                    return (False, None)

        if task.trigger_rule == models.TriggerRule.ALL_SUCCESS_OR_SKIPPED:
            non_success_states = parent_task_states - set([State.SUCCESS, State.SKIPPED])
            if non_success_states:
                final_non_success_states = non_success_states & FINAL_STATES
                if len(final_non_success_states) > 0:
                    self.log.debug("Setting task %s to state 'upstream_failed' as the trigger rule is 'all_success_or_skipped' and there are upstream tasks in a failed state" % ti)
                    return (False, State.UPSTREAM_FAILED)
                else:
                    state_str = ','.join(sorted("'%s'" % s for s in non_success_states))
                    self.log.debug("Leaving task %s unqueued as the trigger rule is 'all_success_or_skipped' but there are tasks in states %s" % (ti, state_str))
                    return (False, None)

        if task.trigger_rule == models.TriggerRule.ALL_FAILED:
            non_failure_states = parent_task_states - set([State.FAILURE])
            if non_failure_states:
                final_non_failure_states = non_failure_states & FINAL_STATES 
                if len(final_non_failure_states) > 0:
                    self.log.debug("Setting task %s to state 'skipped' as the trigger rule is 'all_failure' and there are upstream tasks which did not fail" % ti)
                    return (False, State.SKIPPED)
                else:
                    state_str = ','.join(sorted("'%s'" % s for s in non_failure_states))
                    self.log.debug("Leaving task %s unqueued as the trigger rule is 'all_failure' but there are tasks in states %s" % (ti, state_str))
                    return (False, None)

        if task.trigger_rule == models.TriggerRule.ONE_SUCCESS:
            if State.SUCCESS not in parent_task_states:
                if len(parent_task_states - FINAL_STATES) == 0:
                    self.log.debug("Setting task %s to state 'skipped' as the trigger rule is 'one_success' and all upstream tasks are finished, but no tasks have succeeded" % ti)
                    return (False, State.SKIPPED)
                else:
                    self.log.debug("Leaving task %s unqueued as the trigger rule is 'one_success' but no tasks have succeeded" % ti)
                    return (False, None)

        if task.trigger_rule == models.TriggerRule.ONE_FAILED:
            if State.FAILURES not in parent_task_states:
                if len(parent_task_states - FINAL_STATES) == 0:
                    ti.state = State.SKIPPED
                    self.log.debug("Setting task %s to state 'skipped' as the trigger rule is 'one_failure' and all upstream tasks are finished, but no tasks have failed" % ti)
                    return (False, State.SKIPPED)
                else:
                    self.log.debug("Leaving task %s unqueued as the trigger rule is 'one_failure' but no tasks have failed" % ti)
                    return (False, None)

        self.log.debug("Task %s passed depedency check" % ti)

        return (True, None)
        

    def build_dagruns_and_tasks(self, session, active_task_keys):

        active_dag_runs = defaultdict(set)
        for dag_id, task_id, execution_date in active_task_keys:
            active_dag_runs[dag_id].add((execution_date))

        for dag_id in self.dagbag.dags:

            dag = self.dags[dag_id]

            if dag.is_subdag:
                # Don't create DagRun or TaskInstance objects for SubDags. They get created by the SubDagOperator
                # which is a bit odd, but we'll leave it for now during this refactor
                continue

            if self.dag_is_paused(dag_id):
                self.log.info("Not processing DAG %s since it's paused", dag.dag_id)
                continue
                
            self.log.info("Processing %s", dag.dag_id)

            st = time.time()

            # Find the next DagRun which should be created, following the schedule. For one off Dags, this will
            # return the current time, if no DagRun exists. If no DagRun needs to be created for this Dag, then 
            # returns None

            next_run_date = dag.get_next_run_date(
                session = session, 
                last_scheduled_run = None
            )

            # Count the number of new objects this loop - for debug log purposes only
            dr_count = 0
            ti_count = 0

            while next_run_date: 

                active_dag_run_count = len(active_dag_runs[dag_id])

                if active_dag_run_count >= dag.concurrency:
                    self.log.debug("Reached DagRun creation limit for this scheduler loop")
                    break

                # TODO: Find a way to put a lambda around this as if logging is not set to debug we are
                # calling strftime unnecessarily a lot of times
                self.log.debug("Creating new DagRun %s::%s" % (dag_id, next_run_date.strftime("%Y-%m-%dT%H:%M:%S")))

                # Create the DagRun 
                dr = models.DagRun(
                    dag_id = dag_id,
                    run_id = models.DagRun.ID_PREFIX + next_run_date.isoformat(),
                    execution_date = next_run_date,
                    start_date = timezone.utcnow(),
                    external_trigger = False,
                )
                dr._state = State.RUNNING
                session.add(dr)
                dr_count += 1

                active_dag_runs[dag_id].add(next_run_date)

                # Create the TaskInstances
                for task in dag.tasks:
                    if task.adhoc:
                        continue

                    ti = models.TaskInstance(
                        task, 
                        next_run_date,
                    )
                    ti.state = State.NONE
                    session.add(ti)
                    ti_count += 1
            
                next_run_date = dag.get_next_run_date(
                    session = session, 
                    last_scheduled_run = next_run_date
                )

            # Commit per DAG for shorter commits
            session.commit()    

            et = time.time()
            self.log.info("Created %i new DagRuns and %i TaskInstances in %.02f seconds", dr_count, ti_count, (et-st))



    def _get_previous_task_states(self, session, task_subquery):
    
        # Build up a mapping from (dag_id, task_id, execution_date) -> (prev_execution_date, previous_state)
        # so we can do the dependency check for the current tasks

        # We create a query to give us the previous execution date for any task instance. In the case that
        # there was no previous instance, we get a None value
        #
        #  dag_id    | task_id   |  execution_date     | prev_execution_date
        # -----------+-----------+---------------------+---------------------
        #  test_dag  | task-1    | 2018-04-22 00:00:00 |
        #  test_dag  | task-2    | 2018-04-22 00:00:00 |
        #  test_dag  | task-3    | 2018-04-22 00:00:00 |
        #  test_dag  | task-1    | 2018-04-23 00:00:00 | 2018-04-22 00:00:00
        #  test_dag  | task-2    | 2018-04-23 00:00:00 | 2018-04-22 00:00:00
        #  test_dag  | task-3    | 2018-04-23 00:00:00 | 2018-04-22 00:00:00

        # Join the previous table instance

        prev_task_instance = aliased(models.TaskInstance)

        prev_execution_date = (session.query(func.max(prev_task_instance.execution_date))
                                .filter(prev_task_instance.execution_date < task_subquery.c.execution_date)
                                .filter(prev_task_instance.task_id == task_subquery.c.task_id)
                                .filter(prev_task_instance.dag_id == task_subquery.c.dag_id)
                                .label("prev_execution_date"))

        ti_and_prev_tis = session.query(task_subquery.c.dag_id, task_subquery.c.task_id, task_subquery.c.execution_date, prev_execution_date)

        # Now join the previous table back to the TaskInstance table, so we can obtain the state of the 
        # previous TaskInstance

        prev = aliased(models.TaskInstance)

        ti_and_prev_tis_sq = ti_and_prev_tis.subquery()
        query = (session.query(ti_and_prev_tis_sq.c.dag_id, ti_and_prev_tis_sq.c.task_id, ti_and_prev_tis_sq.c.execution_date, prev.execution_date, prev.state)
                .outerjoin(prev,
                    and_(
                        ti_and_prev_tis_sq.c.dag_id == prev.dag_id,
                        ti_and_prev_tis_sq.c.task_id == prev.task_id,
                        ti_and_prev_tis_sq.c.prev_execution_date == prev.execution_date
                    )
                )
            )

        # Build up the mapping from (dag_id, task_id, execution_date) -> (prev_execution_date, previous_state)

        # print("Running", query)

        previous_task_state_map = {
            (dag_id, task_id, execution_date): (prev_execution_date, previous_state)
            for (dag_id, task_id, execution_date, prev_execution_date, previous_state) in query
        }
    
        return previous_task_state_map

    def _get_related_ti_states(self, session, task_subquery):
        """ Returns a mapping of (dag_id, execution_date) -> task_id -> state
              eg: ('test_dag', '2018-04-22 00:00:00') : { 'task_1': 'success', 'task_2': 'queued', 'task_3': 'failure'}

            For all DagRuns related to the query TaskInstances (query_tis)
        """

        ti_states = (session.query(models.TaskInstance.dag_id, models.TaskInstance.task_id, models.TaskInstance.execution_date, models.TaskInstance.state)
            .filter(models.TaskInstance.execution_date == models.DagRun.execution_date)
            .filter(models.TaskInstance.dag_id == models.DagRun.dag_id)
            .filter(task_subquery.c.execution_date == models.DagRun.execution_date)
            .filter(task_subquery.c.dag_id == models.DagRun.dag_id)
            .distinct())
        
        # print("Running", ti_states)

        dr_ti_state_map = defaultdict(dict)
        for (dag_id, task_id, execution_date, state) in ti_states:
            dr_ti_state_map[(dag_id, execution_date)][task_id] = state

        return dict(dr_ti_state_map)  # convert the defaultdict into a dict
         
    def shutdown(self):
        print ("Instructing scheduler to shut down")
        self.shutdown_status = True
<|MERGE_RESOLUTION|>--- conflicted
+++ resolved
@@ -520,18 +520,10 @@
                 if len(active_task_instances[(ti.dag_id, ti.task_id)]) >= task.task_concurrency:
                     continue
 
-<<<<<<< HEAD
             # Check that the executor does not think it's processing the task
             # This is possible if a worker sets task state to UP_FOR_RETRY and we haven't
             # processed the executor replies yet. We'll probably get this task on the next pass
             if ti.key in self.executor.queued_tasks or ti.key in self.executor.running:
-=======
-            # Check that the executor does not think it is running the task
-            # There is a design issue where the database state and celery replies are not
-            # in sync. We skip any task instances which may be affected by this, and they
-            # should get picked up on a subsequent scheduler pass
-            if ti.key in self.executor.queued_tasks or ti.key in self.executor.running:            
->>>>>>> 742b3f03
                 continue
 
             command = " ".join(
